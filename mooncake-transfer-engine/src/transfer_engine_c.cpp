--- conflicted
+++ resolved
@@ -52,7 +52,6 @@
                                        const char *local_server_name,
                                        const char *ip_or_host_name,
                                        uint64_t rpc_port, int auto_discover) {
-<<<<<<< HEAD
     if (g_enable_v1) {
         auto conn_string = parseConnectionString(metadata_conn_string);
         auto config = std::make_shared<mooncake::v1::ConfigManager>();
@@ -63,8 +62,6 @@
         if (!engine->available()) return nullptr;
         return (transfer_engine_t)engine;
     }
-=======
->>>>>>> f2369588
     TransferEngine *native = new TransferEngine(auto_discover);
     int ret = native->init(metadata_conn_string, local_server_name,
                            ip_or_host_name, rpc_port);
@@ -126,7 +123,6 @@
 
 segment_id_t openSegmentNoCache(transfer_engine_t engine,
                                 const char *segment_name) {
-<<<<<<< HEAD
     if (g_enable_v1) {
         SegmentID handle;
         auto status = CAST(engine)->openSegment(handle, segment_name);
@@ -136,8 +132,6 @@
         }
         return (segment_id_t)handle;
     }
-=======
->>>>>>> f2369588
     TransferEngine *native = (TransferEngine *)engine;
     int rc = native->syncSegmentCache(segment_name);
     if (rc) return rc;
@@ -239,7 +233,6 @@
 
 int submitTransfer(transfer_engine_t engine, batch_id_t batch_id,
                    struct transfer_request *entries, size_t count) {
-<<<<<<< HEAD
     if (g_enable_v1) {
         std::vector<mooncake::v1::Request> req_list;
         req_list.resize(count);
@@ -258,8 +251,6 @@
         }
         return 0;
     }
-=======
->>>>>>> f2369588
     TransferEngine *native = (TransferEngine *)engine;
     std::vector<Transport::TransferRequest> native_entries;
     native_entries.resize(count);
@@ -295,7 +286,6 @@
 
 int getTransferStatus(transfer_engine_t engine, batch_id_t batch_id,
                       size_t task_id, struct transfer_status *status) {
-<<<<<<< HEAD
     if (g_enable_v1) {
         mooncake::v1::TransferStatus internal_status;
         auto ret =
@@ -308,8 +298,6 @@
         status->transferred_bytes = internal_status.transferred_bytes;
         return 0;
     }
-=======
->>>>>>> f2369588
     TransferEngine *native = (TransferEngine *)engine;
     Transport::TransferStatus native_status;
     Status s = native->getTransferStatus((Transport::BatchID)batch_id, task_id,
@@ -322,10 +310,7 @@
 }
 
 notify_msg_t *getNotifsFromEngine(transfer_engine_t engine, int *size) {
-<<<<<<< HEAD
     if (g_enable_v1) return nullptr;
-=======
->>>>>>> f2369588
     TransferEngine *native = (TransferEngine *)engine;
     std::vector<TransferMetadata::NotifyDesc> notifies_desc;
     native->getNotifies(notifies_desc);
