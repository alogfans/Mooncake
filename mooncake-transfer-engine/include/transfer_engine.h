// Copyright 2024 KVCache.AI
//
// Licensed under the Apache License, Version 2.0 (the "License");
// you may not use this file except in compliance with the License.
// You may obtain a copy of the License at
//
//     http://www.apache.org/licenses/LICENSE-2.0
//
// Unless required by applicable law or agreed to in writing, software
// distributed under the License is distributed on an "AS IS" BASIS,
// WITHOUT WARRANTIES OR CONDITIONS OF ANY KIND, either express or implied.
// See the License for the specific language governing permissions and
// limitations under the License.

#ifndef MULTI_TRANSFER_ENGINE_H_
#define MULTI_TRANSFER_ENGINE_H_

#include "memory_location.h"
#include "multi_transport.h"
#include "transfer_metadata.h"
#include "transport/transport.h"
<<<<<<< HEAD
=======
#ifdef WITH_METRICS
#include <chrono>
#include <unordered_map>
#include "ylt/metric/counter.hpp"
#include "ylt/metric/histogram.hpp"
#endif
>>>>>>> 4c2b6a95

namespace mooncake {
class TransferEngineImpl;
using TransferRequest = Transport::TransferRequest;
using TransferStatus = Transport::TransferStatus;
using TransferStatusEnum = Transport::TransferStatusEnum;
using SegmentHandle = Transport::SegmentHandle;
using SegmentID = Transport::SegmentID;
using BatchID = Transport::BatchID;
const static BatchID INVALID_BATCH_ID = UINT64_MAX;
using BufferEntry = Transport::BufferEntry;

class TransferEngine {
   public:
    TransferEngine(bool auto_discover = false);

    TransferEngine(bool auto_discover, const std::vector<std::string>& filter);

    ~TransferEngine();

    int init(const std::string& metadata_conn_string,
             const std::string& local_server_name,
             const std::string& ip_or_host_name = "",
             uint64_t rpc_port = 12345);

    int freeEngine();

    Transport* installTransport(const std::string& proto, void** args);

    int uninstallTransport(const std::string& proto);

    std::string getLocalIpAndPort();

    int getRpcPort();

    SegmentHandle openSegment(const std::string& segment_name);

    Status CheckSegmentStatus(SegmentID sid);

    int closeSegment(SegmentHandle handle);

    int removeLocalSegment(const std::string& segment_name);

    int registerLocalMemory(void* addr, size_t length,
                            const std::string& location = kWildcardLocation,
                            bool remote_accessible = true,
                            bool update_metadata = true);

    int unregisterLocalMemory(void* addr, bool update_metadata = true);

    int registerLocalMemoryBatch(const std::vector<BufferEntry>& buffer_list,
                                 const std::string& location);

    int unregisterLocalMemoryBatch(const std::vector<void*>& addr_list);

    BatchID allocateBatchID(size_t batch_size);

    Status freeBatchID(BatchID batch_id);

    Status submitTransfer(BatchID batch_id,
                          const std::vector<TransferRequest>& entries);

    Status submitTransferWithNotify(BatchID batch_id,
                                    const std::vector<TransferRequest>& entries,
                                    TransferMetadata::NotifyDesc notify_msg);

    int getNotifies(std::vector<TransferMetadata::NotifyDesc>& notifies);

    int sendNotifyByID(SegmentID target_id,
                       TransferMetadata::NotifyDesc notify_msg);

    int sendNotifyByName(std::string remote_agent,
                         TransferMetadata::NotifyDesc notify_msg);

    Status getTransferStatus(BatchID batch_id, size_t task_id,
<<<<<<< HEAD
                             TransferStatus& status);

    Status getBatchTransferStatus(BatchID batch_id, TransferStatus& status);

    Transport* getTransport(const std::string& proto);

    int syncSegmentCache(const std::string& segment_name = "");

    std::shared_ptr<TransferMetadata> getMetadata();

    bool checkOverlap(void* addr, uint64_t length);

    void setAutoDiscover(bool auto_discover);

    void setWhitelistFilters(std::vector<std::string>&& filters);

    int numContexts() const;

    std::shared_ptr<Topology> getLocalTopology();

   private:
    std::shared_ptr<TransferEngineImpl> impl_;
=======
                             TransferStatus &status) {
#ifdef WITH_METRICS
        // Record task start time on first query
        RecordTaskStart(batch_id, task_id);
#endif

        Status result =
            multi_transports_->getTransferStatus(batch_id, task_id, status);
#ifdef WITH_METRICS
        if (result.ok()) {
            // Check if task reached a terminal state
            bool is_terminal = (status.s == TransferStatusEnum::COMPLETED ||
                                status.s == TransferStatusEnum::FAILED ||
                                status.s == TransferStatusEnum::CANCELED ||
                                status.s == TransferStatusEnum::TIMEOUT);

            if (is_terminal) {
                // Record latency only for successfully completed tasks
                if (status.s == TransferStatusEnum::COMPLETED) {
                    if (status.transferred_bytes > 0) {
                        transferred_bytes_counter_.inc(
                            status.transferred_bytes);
                    }
                    RecordTaskCompletion(batch_id, task_id);
                } else {
                    // Clean up timing info for failed/canceled/timeout tasks
                    // without recording latency
                    uint64_t task_key = MakeTaskKey(batch_id, task_id);
                    std::lock_guard<std::mutex> lock(task_timing_mutex_);
                    task_start_times_.erase(task_key);
                }
            }
        }
#endif
#ifdef USE_ASCEND_DIRECT
        return result;
#endif
        if (result.ok() && status.s == TransferStatusEnum::COMPLETED) {
            // call getBatchTransferStatus to post notify message
            // when the overall status is COMPLETED
            TransferStatus dummy_status;
            auto status = getBatchTransferStatus(batch_id, dummy_status);
            if (!status.ok()) {
                LOG(ERROR) << status.ToString();
            }
        }
        return result;
    }

    Status getBatchTransferStatus(BatchID batch_id, TransferStatus &status) {
        Status result =
            multi_transports_->getBatchTransferStatus(batch_id, status);
#ifdef WITH_METRICS
        if (result.ok() && status.s == TransferStatusEnum::COMPLETED) {
            if (status.transferred_bytes > 0) {
                transferred_bytes_counter_.inc(status.transferred_bytes);
            }
        }
#endif
        if (result.ok() && status.s == TransferStatusEnum::COMPLETED) {
            // send notify
            RWSpinlock::WriteGuard guard(send_notifies_lock_);
            if (!notifies_to_send_.count(batch_id)) return result;
            auto value = notifies_to_send_[batch_id];
            auto rc = sendNotifyByID(value.first, value.second);
            if (rc) {
                LOG(ERROR) << "Failed to send notify message, error code: "
                           << rc;
            }
            notifies_to_send_.erase(batch_id);
        }
        return result;
    }

    Transport *getTransport(const std::string &proto) {
        return multi_transports_->getTransport(proto);
    }

    int syncSegmentCache(const std::string &segment_name = "") {
        return metadata_->syncSegmentCache(segment_name);
    }

    std::shared_ptr<TransferMetadata> getMetadata() { return metadata_; }

    bool checkOverlap(void *addr, uint64_t length);

    void setAutoDiscover(bool auto_discover) { auto_discover_ = auto_discover; }

    void setWhitelistFilters(std::vector<std::string> &&filters) {
        filter_ = std::move(filters);
    }

    int numContexts() const {
        return (int)local_topology_->getHcaList().size();
    }

    std::shared_ptr<Topology> getLocalTopology() const {
        return local_topology_;
    }

   private:
    struct MemoryRegion {
        void *addr;
        uint64_t length;
        std::string location;
        bool remote_accessible;
    };

    std::shared_ptr<TransferMetadata> metadata_;
    std::string local_server_name_;
    std::shared_ptr<MultiTransport> multi_transports_;
    std::shared_mutex mutex_;
    std::vector<MemoryRegion> local_memory_regions_;
    std::shared_ptr<Topology> local_topology_;

    RWSpinlock send_notifies_lock_;
    std::unordered_map<BatchID,
                       std::pair<SegmentID, TransferMetadata::NotifyDesc>>
        notifies_to_send_;

    // Discover topology and install transports automatically when it's true.
    // Set it to false only for testing.
    bool auto_discover_;
    std::vector<std::string> filter_;
    bool use_barex_ = false;

#ifdef WITH_METRICS
    // Latency bucket in microseconds
    // Fine-grained for sub-ms region, coarse for tail latencies
    inline static const std::vector<double> kTaskLatencyBuckets = {
        // sub-ms: 10μs to 1ms
        10, 20, 50, 100, 200, 500, 1000,
        // 1ms to 10ms
        2000, 5000, 10000,
        // 10ms to 100ms
        20000, 50000, 100000,
        // 100ms to 1s
        200000, 500000, 1000000,
        // > 1s
        2000000, 5000000, 10000000};

    struct TaskTimingInfo {
        std::chrono::steady_clock::time_point start_time;
        bool is_started{false};
    };

    ylt::metric::counter_t transferred_bytes_counter_{
        "transferred bytes", "Measure transferred bytes"};
    ylt::metric::histogram_t task_completion_latency_us_{
        "transfer_task_completion_latency",
        "Transfer task completion latency (us)", kTaskLatencyBuckets};

    // Track task start times: key = (batch_id, task_id)
    std::unordered_map<uint64_t, TaskTimingInfo> task_start_times_;
    std::mutex task_timing_mutex_;

    // Previous snapshot for computing interval statistics
    std::vector<int64_t> prev_bucket_counts_;
    std::mutex metrics_snapshot_mutex_;

    std::thread metrics_reporting_thread_;
    std::atomic<bool> should_stop_metrics_thread_{false};
    bool metrics_enabled_{false};
    uint64_t metrics_interval_seconds_{5};

    // Helper methods for metrics reporting thread management
    void InitializeMetricsConfig();
    void StartMetricsReportingThread();
    void StopMetricsReportingThread();

    // Helper methods for task timing
    uint64_t MakeTaskKey(BatchID batch_id, size_t task_id) const {
// task_id is expected to be the index within a batch (< UINT32_MAX)
// This encoding allows efficient key generation while supporting
// up to 2^32 concurrent batches and 2^32 tasks per batch
// Note: If task_id exceeds 32-bit, key collision may occur, but this
// only affects latency metrics accuracy, not transfer correctness
#ifndef NDEBUG
        if (task_id > 0xFFFFFFFF) {
            LOG(WARNING)
                << "task_id " << task_id
                << " exceeds 32-bit limit, potential key collision in metrics";
        }
#endif
        return (static_cast<uint64_t>(batch_id) << 32) | (task_id & 0xFFFFFFFF);
    }
    void RecordTaskStart(BatchID batch_id, size_t task_id);
    void RecordTaskCompletion(BatchID batch_id, size_t task_id);
#endif
>>>>>>> 4c2b6a95
};
}  // namespace mooncake

#endif<|MERGE_RESOLUTION|>--- conflicted
+++ resolved
@@ -19,15 +19,12 @@
 #include "multi_transport.h"
 #include "transfer_metadata.h"
 #include "transport/transport.h"
-<<<<<<< HEAD
-=======
 #ifdef WITH_METRICS
 #include <chrono>
 #include <unordered_map>
 #include "ylt/metric/counter.hpp"
 #include "ylt/metric/histogram.hpp"
 #endif
->>>>>>> 4c2b6a95
 
 namespace mooncake {
 class TransferEngineImpl;
@@ -103,30 +100,6 @@
                          TransferMetadata::NotifyDesc notify_msg);
 
     Status getTransferStatus(BatchID batch_id, size_t task_id,
-<<<<<<< HEAD
-                             TransferStatus& status);
-
-    Status getBatchTransferStatus(BatchID batch_id, TransferStatus& status);
-
-    Transport* getTransport(const std::string& proto);
-
-    int syncSegmentCache(const std::string& segment_name = "");
-
-    std::shared_ptr<TransferMetadata> getMetadata();
-
-    bool checkOverlap(void* addr, uint64_t length);
-
-    void setAutoDiscover(bool auto_discover);
-
-    void setWhitelistFilters(std::vector<std::string>&& filters);
-
-    int numContexts() const;
-
-    std::shared_ptr<Topology> getLocalTopology();
-
-   private:
-    std::shared_ptr<TransferEngineImpl> impl_;
-=======
                              TransferStatus &status) {
 #ifdef WITH_METRICS
         // Record task start time on first query
@@ -316,7 +289,6 @@
     void RecordTaskStart(BatchID batch_id, size_t task_id);
     void RecordTaskCompletion(BatchID batch_id, size_t task_id);
 #endif
->>>>>>> 4c2b6a95
 };
 }  // namespace mooncake
 
