--- conflicted
+++ resolved
@@ -206,16 +206,11 @@
     /// @brief Submit a batch of transfer requests to the batch.
     /// @return The number of successfully submitted transfers on success. If
     /// that number is less than nr, errno is set.
-<<<<<<< HEAD
     virtual Status submitTransfer(BatchID batch_id,
                                   const std::vector<TransferRequest> &entries) {
         return Status::NotImplemented(
             "Transport::submitTransfer is not implemented");
     }
-=======
-    virtual Status submitTransfer(
-        BatchID batch_id, const std::vector<TransferRequest> &entries) = 0;
->>>>>>> fe3d3f43
 
     virtual Status submitTransferTask(
         const std::vector<TransferRequest *> &request_list,
