// Copyright 2025 KVCache.AI
//
// Licensed under the Apache License, Version 2.0 (the "License");
// you may not use this file except in compliance with the License.
// You may obtain a copy of the License at
//
//     http://www.apache.org/licenses/LICENSE-2.0
//
// Unless required by applicable law or agreed to in writing, software
// distributed under the License is distributed on an "AS IS" BASIS,
// WITHOUT WARRANTIES OR CONDITIONS OF ANY KIND, either express or implied.
// See the License for the specific language governing permissions and
// limitations under the License.

#ifndef TYPES_H_
#define TYPES_H_

#include <cstddef>
#include <cstdint>
#include <memory>
#include <string>
#include <unordered_map>
#include <vector>

namespace mooncake {
namespace v1 {

using BatchID = uint64_t;
using SegmentID = uint64_t;
using Notification = std::string;

#ifndef LOCAL_SEGMENT_ID
#define LOCAL_SEGMENT_ID (0ull)
#endif

struct Request {
    enum OpCode { READ, WRITE };
    OpCode opcode;
    void *source;
    SegmentID target_id;
    uint64_t target_offset;
    size_t length;
};

enum TransferStatusEnum {
    INITIAL,
    PENDING,
    INVALID,
    CANCELED,
    COMPLETED,
    TIMEOUT,
    FAILED
};

struct TransferStatus {
    TransferStatusEnum s;
    size_t transferred_bytes;
};

enum Permission {
    kLocalReadWrite,
    kGlobalReadOnly,
    kGlobalReadWrite,
};

using Location = std::string;
const static std::string kWildcardLocation = "*";

<<<<<<< HEAD
enum TransportType { NVLINK = 0, MNNVL, RDMA, SHM, GDS, IOURING, TCP, UNSPEC };
const static int kSupportedTransportTypes = 7;
=======
enum TransportType { RDMA = 0, MNNVL, SHM, NVLINK, GDS, IOURING, TCP, HIXL, UNSPEC };
const static int kSupportedTransportTypes = 8;
>>>>>>> f8ba8b83

struct MemoryOptions {
    Location location = kWildcardLocation;
    Permission perm = kGlobalReadWrite;
    TransportType type = UNSPEC;
    std::string shm_path = "";
    size_t shm_offset = 0;
    bool internal = false;
};

const std::string kLocalFileSegmentPrefix = "file://";

struct SegmentInfo {
    enum Type { Memory, File };
    struct Buffer {
        uint64_t base, length;
        Location location;
    };
    Type type;
    std::vector<Buffer> buffers;
};

}  // namespace v1
}  // namespace mooncake

#endif  // TYPES_H_<|MERGE_RESOLUTION|>--- conflicted
+++ resolved
@@ -66,13 +66,8 @@
 using Location = std::string;
 const static std::string kWildcardLocation = "*";
 
-<<<<<<< HEAD
-enum TransportType { NVLINK = 0, MNNVL, RDMA, SHM, GDS, IOURING, TCP, UNSPEC };
-const static int kSupportedTransportTypes = 7;
-=======
 enum TransportType { RDMA = 0, MNNVL, SHM, NVLINK, GDS, IOURING, TCP, HIXL, UNSPEC };
 const static int kSupportedTransportTypes = 8;
->>>>>>> f8ba8b83
 
 struct MemoryOptions {
     Location location = kWildcardLocation;
