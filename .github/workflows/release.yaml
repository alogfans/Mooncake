--- conflicted
+++ resolved
@@ -43,13 +43,9 @@
           mkdir -p mooncake-wheel/mooncake/lib_so/
           cp build/mooncake-integration/*.so mooncake-wheel/mooncake
           cp build/mooncake-store/src/mooncake_master mooncake-wheel/mooncake
-<<<<<<< HEAD
-          cp build/mooncake-common/etcd/libetcd_wrapper.so mooncake-wheel/libetcd_wrapper.so
-=======
-          cp thirdparties/etcd-cpp-apiv3/build/src/libetcd-cpp-api.so mooncake-wheel/mooncake/lib_so/
+          cp build/mooncake-common/etcd/libetcd_wrapper.so mooncake-wheel/mooncake/lib_so/
           patchelf --set-rpath '$ORIGIN/lib_so' --force-rpath mooncake-wheel/mooncake/mooncake_master
           patchelf --set-rpath '$ORIGIN/lib_so' --force-rpath mooncake-wheel/mooncake/*.so
->>>>>>> 55fb0b73
           python -m build mooncake-wheel/
         env:
           VERSION: ${{ env.VERSION }}
